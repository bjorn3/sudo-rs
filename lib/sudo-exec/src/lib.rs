#![forbid(unsafe_code)]
use std::{
    ffi::c_int,
    io,
    os::unix::process::ExitStatusExt,
    process::{Command, ExitStatus},
    time::Duration,
};

use signal_hook::{
    consts::*,
    iterator::{exfiltrator::WithOrigin, SignalsInfo},
    low_level::{
        emulate_default_handler,
        siginfo::{Cause, Process, Sent},
    },
};
use sudo_common::{Context, Environment};
use sudo_system::{getpgid, kill, set_target_user};

/// We only handle the signals that ogsudo handles.
const SIGNALS: &[c_int] = &[
    SIGINT, SIGQUIT, SIGTSTP, SIGTERM, SIGHUP, SIGALRM, SIGPIPE, SIGUSR1, SIGUSR2, SIGCHLD,
    SIGCONT, SIGWINCH,
];

/// Based on `ogsudo`s `exec_nopty` function.
pub fn run_command(ctx: Context<'_>, env: Environment) -> io::Result<ExitStatus> {
    // FIXME: should we pipe the stdio streams?
    let mut command = Command::new(ctx.command.command);
    // reset env and set filtered environment
    command.args(ctx.command.arguments).env_clear().envs(env);
    // set target user and groups
<<<<<<< HEAD
    set_target_user(&mut command, ctx.target_user, ctx.target_group);
=======
    set_target_user(
        &mut command,
        ctx.current_user,
        ctx.target_user,
        ctx.target_group,
    );
    // change current directory, if requested
    ctx.chdir.map(|path| command.current_dir(path));
>>>>>>> 65591c2a
    // spawn and exec to command
    let mut child = command.spawn()?;

    let child_pid = child.id() as i32;

    let mut signals = SignalsInfo::<WithOrigin>::new(SIGNALS)?;

    loop {
        // First we check if the child is finished
        if let Some(status) = child.try_wait()? {
            if let Some(signal) = status.signal() {
                // If the child terminated because of a signal, we send this signal to sudo
                // itself to match the original sudo behavior. If we fail we just return the status
                // code.
                if kill(ctx.pid, signal) != -1 {
                    // Given that we overwrote the default handlers for all the signals, we must
                    // emulate them to handle the signal we just sent correctly.
                    for info in signals.pending() {
                        emulate_default_handler(info.signal)?;
                    }
                }
            }

            return Ok(status);
        }

        // Then we check any pending signals that we received.
        for info in signals.pending() {
            let user_signaled = info.cause == Cause::Sent(Sent::User);
            match info.signal {
                SIGCHLD => {
                    // FIXME: check `handle_sigchld_nopty`
                    // We just wait until all the children are done.
                    continue;
                }
                SIGWINCH | SIGINT | SIGQUIT | SIGTSTP => {
                    // Skip the signal if it was not sent by the user or if it is self-terminating.
                    if !user_signaled || is_self_terminating(info.process, child_pid, ctx.pid) {
                        continue;
                    }
                }
                _ => {
                    // Skip the signal if it was sent by the user and it is self-terminating.
                    if user_signaled && is_self_terminating(info.process, child_pid, ctx.pid) {
                        continue;
                    }
                }
            }

            let status = if info.signal == SIGALRM {
                // Kill the child with increasing urgency.
                // Based on `terminate_command`.
                kill(child_pid, SIGHUP);
                kill(child_pid, SIGTERM);
                std::thread::sleep(Duration::from_secs(2));
                kill(child_pid, SIGKILL)
            } else {
                kill(child_pid, info.signal)
            };

            if status != 0 {
                eprintln!("kill failed");
            }
        }
    }
}

/// Decides if the signal sent by `process` is self-terminating.
///
/// A signal is self-terminating if the PID of the `process`:
/// - is the same PID of the child, or
/// - is in the process group of the child and either sudo or the child is the leader.
fn is_self_terminating(process: Option<Process>, child_pid: i32, sudo_pid: i32) -> bool {
    if let Some(process) = process {
        if process.pid != 0 {
            if process.pid == child_pid {
                return true;
            }
            let grp_leader = getpgid(process.pid);

            if grp_leader != -1 {
                if grp_leader == child_pid || grp_leader == sudo_pid {
                    return true;
                }
            } else {
                eprintln!("Could not fetch process group ID");
            }
        }
    }

    false
}<|MERGE_RESOLUTION|>--- conflicted
+++ resolved
@@ -31,18 +31,9 @@
     // reset env and set filtered environment
     command.args(ctx.command.arguments).env_clear().envs(env);
     // set target user and groups
-<<<<<<< HEAD
     set_target_user(&mut command, ctx.target_user, ctx.target_group);
-=======
-    set_target_user(
-        &mut command,
-        ctx.current_user,
-        ctx.target_user,
-        ctx.target_group,
-    );
     // change current directory, if requested
     ctx.chdir.map(|path| command.current_dir(path));
->>>>>>> 65591c2a
     // spawn and exec to command
     let mut child = command.spawn()?;
 
