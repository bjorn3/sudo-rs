use crate::Sudoers;

use super::Judgement;
/// Data types and traits that represent what the "terms and conditions" are after a succesful
/// permission check.
///
/// The trait definitions can be part of some global crate in the future, if we support more
/// than just the sudoers file.
use std::collections::HashSet;

pub trait Policy {
    fn env_keep(&self) -> &HashSet<String>;
    fn env_check(&self) -> &HashSet<String>;
    fn authorization(&self) -> Authorization {
        Authorization::Forbidden
    }
}

#[must_use]
#[cfg_attr(test, derive(Debug, PartialEq))]
pub enum Authorization {
    Required,
    Passed,
    Forbidden,
}

impl Policy for Judgement {
    fn authorization(&self) -> Authorization {
        if let Some(tag) = &self.flags {
            if !tag.passwd {
                Authorization::Passed
            } else {
                Authorization::Required
            }
        } else {
            Authorization::Forbidden
        }
    }

    fn env_keep(&self) -> &HashSet<String> {
        &self.settings.list["env_keep"]
    }

    fn env_check(&self) -> &HashSet<String> {
        &self.settings.list["env_check"]
    }
}

pub trait PreJudgementPolicy {
    fn secure_path(&self) -> Option<&str>;
}

impl PreJudgementPolicy for Sudoers {
    fn secure_path(&self) -> Option<&str> {
<<<<<<< HEAD
        let path = &self.settings.str_value["secure_path"];
        if path.is_empty() {
            None
        } else {
            Some(path)
        }
=======
        let path = self
            .settings
            .str_value
            .get("secure_path")
            .expect("secure_path missing from settings");
        path.as_deref()
    }
}

#[cfg(test)]
mod test {
    use super::*;

    #[test]
    fn authority_xlat_test() {
        use crate::Tag;
        let mut judge: Judgement = Default::default();
        assert_eq!(judge.authorization(), Authorization::Forbidden);
        judge.flags = Some(Tag {
            passwd: true,
            ..judge.flags.unwrap_or_default()
        });
        assert_eq!(judge.authorization(), Authorization::Required);
        judge.flags = Some(Tag {
            passwd: false,
            ..judge.flags.unwrap_or_default()
        });
        assert_eq!(judge.authorization(), Authorization::Passed);
>>>>>>> d7881c0a
    }
}<|MERGE_RESOLUTION|>--- conflicted
+++ resolved
@@ -52,20 +52,7 @@
 
 impl PreJudgementPolicy for Sudoers {
     fn secure_path(&self) -> Option<&str> {
-<<<<<<< HEAD
-        let path = &self.settings.str_value["secure_path"];
-        if path.is_empty() {
-            None
-        } else {
-            Some(path)
-        }
-=======
-        let path = self
-            .settings
-            .str_value
-            .get("secure_path")
-            .expect("secure_path missing from settings");
-        path.as_deref()
+        self.settings.str_value["secure_path"].as_deref()
     }
 }
 
@@ -88,6 +75,5 @@
             ..judge.flags.unwrap_or_default()
         });
         assert_eq!(judge.authorization(), Authorization::Passed);
->>>>>>> d7881c0a
     }
 }